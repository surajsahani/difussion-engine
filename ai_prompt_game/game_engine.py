--- conflicted
+++ resolved
@@ -320,7 +320,6 @@
         
         return attempt_data
     
-<<<<<<< HEAD
     def get_text_feedback(self,score,attempt_num):
         API_URL = "https://router.huggingface.co/v1/chat/completions"
         headers = {
@@ -344,7 +343,7 @@
 
         return response["choices"][0]["message"]["content"]
 
-=======
+    
     def display_target_image(self):
         """Display target image with multiple fallback methods"""
         if not self.current_target:
@@ -487,7 +486,6 @@
             print(f"💾 Generated: {gen_filename}")
             print(f"💾 Comparison: {comparison_filename}")
     
->>>>>>> a8c7b446
     def get_feedback(self, score, attempt_num):
         """Generate educational feedback"""
         if score >= 0.9:
